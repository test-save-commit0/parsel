--- conflicted
+++ resolved
@@ -65,16 +65,6 @@
     if isinstance(regex, six.string_types):
         regex = re.compile(regex, re.UNICODE)
 
-<<<<<<< HEAD
-    try:
-        strings = [regex.search(text).group('extract')]   # named group
-    except:
-        strings = regex.findall(text)    # full regex or numbered groups
-    strings = flatten(strings)
-    if not replace_entities:
-        return strings
-    return [w3lib_replace_entities(s, keep=['lt', 'amp']) for s in strings]
-=======
     if 'extract' in regex.groupindex:
         # named group
         try:
@@ -86,5 +76,8 @@
     else:
         # full regex or numbered groups
         strings = regex.findall(text)
-    return [replace_entities(s, keep=['lt', 'amp']) for s in flatten(strings)]
->>>>>>> ef0104df
+
+    strings = flatten(strings)
+    if not replace_entities:
+        return strings
+    return [w3lib_replace_entities(s, keep=['lt', 'amp']) for s in strings]