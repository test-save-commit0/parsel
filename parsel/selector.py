--- conflicted
+++ resolved
@@ -4,11 +4,6 @@
 import json
 import typing
 import warnings
-<<<<<<< HEAD
-from typing import Any, Dict, List, Optional, Mapping, Pattern, Union
-
-import jmespath
-=======
 from typing import (
     Any,
     Dict,
@@ -16,20 +11,24 @@
     Mapping,
     Optional,
     Pattern,
+    Tuple,
     Type,
     TypeVar,
     Union,
 )
 from warnings import warn
 
-from cssselect import GenericTranslator as OriginalGenericTranslator
->>>>>>> f73b390e
+try:
+    from typing import TypedDict  # pylint: disable=ungrouped-imports
+except ImportError:  # Python 3.7
+    from typing_extensions import TypedDict
+
+import jmespath
 from lxml import etree, html
 from packaging.version import Version
 
 from .csstranslator import GenericTranslator, HTMLTranslator
 from .utils import extract_regex, flatten, iflatten, shorten
-
 
 if typing.TYPE_CHECKING:
     # both require Python 3.8
@@ -68,7 +67,13 @@
         super().__init__(*args, **kwargs)
 
 
-_ctgroup = {
+class CTGroupValue(TypedDict):
+    _parser: Union[Type[etree.XMLParser], Type[html.HTMLParser]]  # type: ignore[type-arg]
+    _csstranslator: Union[GenericTranslator, HTMLTranslator]
+    _tostring_method: str
+
+
+_ctgroup: Dict[str, CTGroupValue] = {
     "html": {
         "_parser": html.HTMLParser,
         "_csstranslator": HTMLTranslator(),
@@ -82,7 +87,7 @@
 }
 
 
-def _xml_or_html(type):
+def _xml_or_html(type: Optional[str]) -> str:
     return "xml" if type == "xml" else "html"
 
 
@@ -139,7 +144,9 @@
     def __getstate__(self) -> None:
         raise TypeError("can't pickle SelectorList objects")
 
-    def jmespath(self, query: str, **kwargs) -> "SelectorList[_SelectorType]":
+    def jmespath(
+        self, query: str, **kwargs: Any
+    ) -> "SelectorList[_SelectorType]":
         """
         Call the ``.jmespath()`` method for each element in this list and return
         their results flattened as another :class:`SelectorList`.
@@ -266,7 +273,7 @@
     def get(self, default: str) -> str:
         pass
 
-    def get(self, default: Optional[str] = None) -> Optional[str]:
+    def get(self, default: Optional[str] = None) -> Any:
         """
         Return the result of ``.get()`` for the first element in this list.
         If the list is empty, return the default value.
@@ -309,11 +316,15 @@
 _NOT_SET = object()
 
 
-def _get_root_from_text(text, *, type, **lxml_kwargs):
+def _get_root_from_text(
+    text: str, *, type: str, **lxml_kwargs: Any
+) -> etree._Element:
     return create_root_node(text, _ctgroup[type]["_parser"], **lxml_kwargs)
 
 
-def _get_root_and_type_from_text(text, *, input_type, **lxml_kwargs):
+def _get_root_and_type_from_text(
+    text: str, *, input_type: Optional[str], **lxml_kwargs: Any
+) -> Tuple[Any, str]:
     if input_type == "text":
         return text, input_type
     try:
@@ -330,7 +341,7 @@
     return root, type
 
 
-def _get_root_type(root, *, input_type):
+def _get_root_type(root: Any, *, input_type: Optional[str]) -> str:
     if isinstance(root, etree._Element):  # pylint: disable=protected-access
         if input_type in {"json", "text"}:
             raise ValueError(
@@ -343,7 +354,7 @@
     return input_type or "json"
 
 
-def _is_valid_json(text):
+def _is_valid_json(text: str) -> bool:
     try:
         json.loads(text)
     except (TypeError, ValueError):
@@ -352,7 +363,7 @@
         return True
 
 
-def _load_json_or_none(text):
+def _load_json_or_none(text: str) -> Any:
     if isinstance(text, (str, bytes, bytearray)):
         try:
             return json.loads(text)
@@ -418,22 +429,9 @@
         _expr: Optional[str] = None,
         huge_tree: bool = LXML_SUPPORTS_HUGE_TREE,
     ) -> None:
-<<<<<<< HEAD
         self.root: Any
         if type not in ("html", "json", "text", "xml", None):
             raise ValueError(f"Invalid type: {type}")
-=======
-        self.type = st = _st(type or self._default_type)
-        self._parser: Type[_ParserType] = typing.cast(
-            Type[_ParserType], _ctgroup[st]["_parser"]
-        )
-        self._csstranslator: OriginalGenericTranslator = typing.cast(
-            OriginalGenericTranslator, _ctgroup[st]["_csstranslator"]
-        )
-        self._tostring_method: "_TostringMethodType" = typing.cast(
-            "_TostringMethodType", _ctgroup[st]["_tostring_method"]
-        )
->>>>>>> f73b390e
 
         if text is None and root is _NOT_SET:
             raise ValueError("Selector needs either text or root argument")
@@ -476,25 +474,19 @@
         text: str,
         base_url: Optional[str] = None,
         huge_tree: bool = LXML_SUPPORTS_HUGE_TREE,
-<<<<<<< HEAD
         type: Optional[str] = None,
-    ) -> Any:
+    ) -> etree._Element:
         return _get_root_from_text(
             text,
             type=type or self.type,
             base_url=base_url,
             huge_tree=huge_tree,
-=======
-    ) -> etree._Element:
-        return create_root_node(
-            text, self._parser, base_url=base_url, huge_tree=huge_tree
->>>>>>> f73b390e
         )
 
     def jmespath(
         self: _SelectorType,
         query: str,
-        **kwargs,
+        **kwargs: Any,
     ) -> SelectorList[_SelectorType]:
         """
         Find objects matching the JMESPath ``query`` and return the result as a
@@ -525,14 +517,16 @@
         elif not isinstance(result, list):
             result = [result]
 
-        def make_selector(x):  # closure function
+        def make_selector(x: Any) -> _SelectorType:  # closure function
             if isinstance(x, str):
                 return self.__class__(text=x, _expr=query, type="text")
             else:
                 return self.__class__(root=x, _expr=query)
 
         result = [make_selector(x) for x in result]
-        return self.selectorlist_cls(result)
+        return typing.cast(
+            SelectorList[_SelectorType], self.selectorlist_cls(result)
+        )
 
     def xpath(
         self: _SelectorType,
@@ -557,7 +551,6 @@
 
             selector.xpath('//a[href=$url]', url="http://www.example.com")
         """
-<<<<<<< HEAD
         if self.type not in ("html", "xml", "text"):
             raise ValueError(
                 f"Cannot use xpath on a Selector of type {self.type!r}"
@@ -566,20 +559,16 @@
             try:
                 xpathev = self.root.xpath
             except AttributeError:
-                return self.selectorlist_cls([])
+                return typing.cast(
+                    SelectorList[_SelectorType], self.selectorlist_cls([])
+                )
         else:
             try:
-                xpathev = self._get_root(self._text, type="html").xpath
+                xpathev = self._get_root(self._text or "", type="html").xpath
             except AttributeError:
-                return self.selectorlist_cls([])
-=======
-        try:
-            xpathev = self.root.xpath
-        except AttributeError:
-            return typing.cast(
-                SelectorList[_SelectorType], self.selectorlist_cls([])
-            )
->>>>>>> f73b390e
+                return typing.cast(
+                    SelectorList[_SelectorType], self.selectorlist_cls([])
+                )
 
         nsp = dict(self.namespaces)
         if namespaces is not None:
@@ -627,14 +616,9 @@
             )
         return self.xpath(self._css2xpath(query))
 
-<<<<<<< HEAD
-    def _css2xpath(self, query: str) -> Any:
+    def _css2xpath(self, query: str) -> str:
         type = _xml_or_html(self.type)
         return _ctgroup[type]["_csstranslator"].css_to_xpath(query)
-=======
-    def _css2xpath(self, query: str) -> str:
-        return self._csstranslator.css_to_xpath(query)
->>>>>>> f73b390e
 
     def re(
         self, regex: Union[str, Pattern[str]], replace_entities: bool = True
@@ -693,7 +677,7 @@
             default,
         )
 
-    def get(self) -> str:
+    def get(self) -> Any:
         """
         Serialize and return the matched nodes in a single string.
         Percent encoded content is unquoted.
@@ -701,11 +685,14 @@
         if self.type in ("text", "json"):
             return self.root
         try:
-            return etree.tostring(
-                self.root,
-                method=_ctgroup[self.type]["_tostring_method"],
-                encoding="unicode",
-                with_tail=False,
+            return typing.cast(
+                str,
+                etree.tostring(
+                    self.root,
+                    method=_ctgroup[self.type]["_tostring_method"],
+                    encoding="unicode",
+                    with_tail=False,
+                ),
             )
         except (AttributeError, TypeError):
             if self.root is True:
@@ -767,7 +754,7 @@
             )
 
         try:
-            parent.remove(self.root)  # type: ignore[union-attr]
+            parent.remove(self.root)
         except AttributeError:
             # 'NoneType' object has no attribute 'remove'
             raise CannotRemoveElementWithoutParent(
