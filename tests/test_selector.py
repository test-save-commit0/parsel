--- conflicted
+++ resolved
@@ -753,7 +753,57 @@
         self.assertEqual(u'<html><body><p>Grainy</p></body></html>',
                           self.sscls(text).extract())
 
-<<<<<<< HEAD
+    def test_remove_selector_list(self):
+        sel = self.sscls(text=u'<html><body><ul><li>1</li><li>2</li><li>3</li></ul></body></html>')
+        sel_list = sel.css('li')
+        sel_list.remove()
+        self.assertIsInstance(sel.css('li'), self.sscls.selectorlist_cls)
+        self.assertEqual(sel.css('li'), [])
+
+    def test_remove_selector(self):
+        sel = self.sscls(text=u'<html><body><ul><li>1</li><li>2</li><li>3</li></ul></body></html>')
+        sel_list = sel.css('li')
+        sel_list[0].remove()
+        self.assertIsInstance(sel.css('li'), self.sscls.selectorlist_cls)
+        self.assertEqual(sel.css('li::text').getall(), ['2', '3'])
+
+    def test_remove_pseudo_element_selector_list(self):
+        sel = self.sscls(text=u'<html><body><ul><li>1</li><li>2</li><li>3</li></ul></body></html>')
+        sel_list = sel.css('li::text')
+        self.assertEqual(sel_list.getall(), ['1', '2', '3'])
+        with self.assertRaises(CannotRemoveElementWithoutRoot):
+            sel_list.remove()
+
+        self.assertIsInstance(sel.css('li'), self.sscls.selectorlist_cls)
+        self.assertEqual(sel.css('li::text').getall(), ['1', '2', '3'])
+
+    def test_remove_pseudo_element_selector(self):
+        sel = self.sscls(text=u'<html><body><ul><li>1</li><li>2</li><li>3</li></ul></body></html>')
+        sel_list = sel.css('li::text')
+        self.assertEqual(sel_list.getall(), ['1', '2', '3'])
+        with self.assertRaises(CannotRemoveElementWithoutRoot):
+            sel_list[0].remove()
+
+        self.assertIsInstance(sel.css('li'), self.sscls.selectorlist_cls)
+        self.assertEqual(sel.css('li::text').getall(), ['1', '2', '3'])
+
+    def test_remove_root_element_selector(self):
+        sel = self.sscls(text=u'<html><body><ul><li>1</li><li>2</li><li>3</li></ul></body></html>')
+        sel_list = sel.css('li::text')
+        self.assertEqual(sel_list.getall(), ['1', '2', '3'])
+        with self.assertRaises(CannotRemoveElementWithoutParent):
+            sel.remove()
+
+        with self.assertRaises(CannotRemoveElementWithoutParent):
+            sel.css('html').remove()
+
+        self.assertIsInstance(sel.css('li'), self.sscls.selectorlist_cls)
+        self.assertEqual(sel.css('li::text').getall(), ['1', '2', '3'])
+
+        sel.css('body').remove()
+        self.assertEqual(sel.get(), '<html></html>')
+
+
     def test_deep_nesting(self):
         lxml_version = parse_version(etree.__version__)
         lxml_huge_tree_version = parse_version("4.2")
@@ -824,57 +874,6 @@
         nest_level = 282
         self.assertEqual(len(sel.css("span")), nest_level)
         self.assertEqual(len(sel.css("td")), 1)
-=======
-    def test_remove_selector_list(self):
-        sel = self.sscls(text=u'<html><body><ul><li>1</li><li>2</li><li>3</li></ul></body></html>')
-        sel_list = sel.css('li')
-        sel_list.remove()
-        self.assertIsInstance(sel.css('li'), self.sscls.selectorlist_cls)
-        self.assertEqual(sel.css('li'), [])
-
-    def test_remove_selector(self):
-        sel = self.sscls(text=u'<html><body><ul><li>1</li><li>2</li><li>3</li></ul></body></html>')
-        sel_list = sel.css('li')
-        sel_list[0].remove()
-        self.assertIsInstance(sel.css('li'), self.sscls.selectorlist_cls)
-        self.assertEqual(sel.css('li::text').getall(), ['2', '3'])
-
-    def test_remove_pseudo_element_selector_list(self):
-        sel = self.sscls(text=u'<html><body><ul><li>1</li><li>2</li><li>3</li></ul></body></html>')
-        sel_list = sel.css('li::text')
-        self.assertEqual(sel_list.getall(), ['1', '2', '3'])
-        with self.assertRaises(CannotRemoveElementWithoutRoot):
-            sel_list.remove()
-
-        self.assertIsInstance(sel.css('li'), self.sscls.selectorlist_cls)
-        self.assertEqual(sel.css('li::text').getall(), ['1', '2', '3'])
-
-    def test_remove_pseudo_element_selector(self):
-        sel = self.sscls(text=u'<html><body><ul><li>1</li><li>2</li><li>3</li></ul></body></html>')
-        sel_list = sel.css('li::text')
-        self.assertEqual(sel_list.getall(), ['1', '2', '3'])
-        with self.assertRaises(CannotRemoveElementWithoutRoot):
-            sel_list[0].remove()
-
-        self.assertIsInstance(sel.css('li'), self.sscls.selectorlist_cls)
-        self.assertEqual(sel.css('li::text').getall(), ['1', '2', '3'])
-
-    def test_remove_root_element_selector(self):
-        sel = self.sscls(text=u'<html><body><ul><li>1</li><li>2</li><li>3</li></ul></body></html>')
-        sel_list = sel.css('li::text')
-        self.assertEqual(sel_list.getall(), ['1', '2', '3'])
-        with self.assertRaises(CannotRemoveElementWithoutParent):
-            sel.remove()
-
-        with self.assertRaises(CannotRemoveElementWithoutParent):
-            sel.css('html').remove()
-
-        self.assertIsInstance(sel.css('li'), self.sscls.selectorlist_cls)
-        self.assertEqual(sel.css('li::text').getall(), ['1', '2', '3'])
-
-        sel.css('body').remove()
-        self.assertEqual(sel.get(), '<html></html>')
->>>>>>> 0691799d
 
 
 class ExsltTestCase(unittest.TestCase):
