--- conflicted
+++ resolved
@@ -455,12 +455,20 @@
                          ["John", "Paul"])
         self.assertEqual(x.xpath("//ul/li").re("Age: (\d+)"),
                          ["10", "20"])
-
-<<<<<<< HEAD
+        
+        # Test named group, hit and miss
+        x = self.sscls(text=u'foobar')
+        self.assertEqual(x.re('(?P<extract>foo)'), ['foo'])
+        self.assertEqual(x.re('(?P<extract>baz)'), [])
+
+        # A purposely constructed test for an edge case
+        x = self.sscls(text=u'baz')
+        self.assertEqual(x.re('(?P<extract>foo)|(?P<bar>baz)'), [])
+
     def test_re_replace_entities(self):
         body = u"""<script>{"foo":"bar &amp; &quot;baz&quot;"}</script>"""
         x = self.sscls(text=body)
-
+        
         name_re = re.compile('{"foo":(.*)}')
 
         # by default, only &amp; and &lt; are preserved ;
@@ -482,16 +490,6 @@
 
         self.assertEqual(x.xpath("//script/text()").re_first(name_re, replace_entities=False), expected)
         self.assertEqual(x.xpath("//script")[0].re_first(name_re, replace_entities=False), expected)
-=======
-        # Test named group, hit and miss
-        x = self.sscls(text=u'foobar')
-        self.assertEqual(x.re('(?P<extract>foo)'), ['foo'])
-        self.assertEqual(x.re('(?P<extract>baz)'), [])
-
-        # A purposely constructed test for an edge case
-        x = self.sscls(text=u'baz')
-        self.assertEqual(x.re('(?P<extract>foo)|(?P<bar>baz)'), [])
->>>>>>> ef0104df
 
     def test_re_intl(self):
         body = u'<div>Evento: cumplea\xf1os</div>'
