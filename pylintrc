--- conflicted
+++ resolved
@@ -4,11 +4,7 @@
 [MESSAGES CONTROL]
 disable=bad-continuation,
         c-extension-no-member,
-<<<<<<< HEAD
         deprecated-method,  # Required for Python 2 support
-=======
-        deprecated-method,
->>>>>>> 80509e4e
         fixme,
         import-error,
         import-outside-toplevel,
@@ -31,8 +27,4 @@
         unused-argument,
         useless-object-inheritance,  # Required for Python 2 support
         wrong-import-order,
-<<<<<<< HEAD
-        wrong-import-position,
-=======
-        wrong-import-position
->>>>>>> 80509e4e
+        wrong-import-position,