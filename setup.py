#!/usr/bin/env python

from setuptools import setup, __version__ as setuptools_version


with open("README.rst", encoding="utf-8") as readme_file:
    readme = readme_file.read()

<<<<<<< HEAD
with open('NEWS') as history_file:
    history = history_file.read().replace('.. :changelog:', '')

test_requirements = [
]

def has_environment_marker_platform_impl_support():
    """Code extracted from 'pytest/setup.py'
    https://github.com/pytest-dev/pytest/blob/7538680c/setup.py#L31
    The first known release to support environment marker with range operators
    it is 18.5, see:
    https://setuptools.readthedocs.io/en/latest/history.html#id235
    """
    return parse_version(setuptools_version) >= parse_version('18.5')

install_requires = [
    'w3lib>=1.19.0',
    'lxml',
    'six>=1.6.0',
    'cssselect>=0.9',
    'jmespath',
]
extras_require = {}

if not has_environment_marker_platform_impl_support():
    if sys.version_info[0:2] < (3, 0):
        install_requires.append("functools32")
else:
    extras_require[":python_version<'3.0'"] = ["functools32"]
=======
with open("NEWS", encoding="utf-8") as history_file:
    history = history_file.read().replace(".. :changelog:", "")
>>>>>>> f5f73d34

setup(
    name="parsel",
    version="1.6.0",
    description="Parsel is a library to extract data from HTML and XML using XPath and CSS selectors",
    long_description=readme + "\n\n" + history,
    author="Scrapy project",
    author_email="info@scrapy.org",
    url="https://github.com/scrapy/parsel",
    packages=[
        "parsel",
    ],
    package_dir={
        "parsel": "parsel",
    },
    include_package_data=True,
    install_requires=[
        "cssselect>=0.9",
        "lxml",
        "w3lib>=1.19.0",
    ],
    python_requires=">=3.6",
    license="BSD",
    zip_safe=False,
    keywords="parsel",
    classifiers=[
        "Development Status :: 5 - Production/Stable",
        "Intended Audience :: Developers",
        "License :: OSI Approved :: BSD License",
        "Natural Language :: English",
        "Topic :: Text Processing :: Markup",
        "Topic :: Text Processing :: Markup :: HTML",
        "Topic :: Text Processing :: Markup :: XML",
        "Programming Language :: Python :: 3",
        "Programming Language :: Python :: 3.6",
        "Programming Language :: Python :: 3.7",
        "Programming Language :: Python :: 3.8",
        "Programming Language :: Python :: 3.9",
        "Programming Language :: Python :: 3.10",
        "Programming Language :: Python :: Implementation :: CPython",
        "Programming Language :: Python :: Implementation :: PyPy",
    ],
    setup_requires=[
        "pytest-runner",
    ],
    tests_require=[
        "pytest",
    ],
    test_suite="tests",
)<|MERGE_RESOLUTION|>--- conflicted
+++ resolved
@@ -6,40 +6,8 @@
 with open("README.rst", encoding="utf-8") as readme_file:
     readme = readme_file.read()
 
-<<<<<<< HEAD
-with open('NEWS') as history_file:
-    history = history_file.read().replace('.. :changelog:', '')
-
-test_requirements = [
-]
-
-def has_environment_marker_platform_impl_support():
-    """Code extracted from 'pytest/setup.py'
-    https://github.com/pytest-dev/pytest/blob/7538680c/setup.py#L31
-    The first known release to support environment marker with range operators
-    it is 18.5, see:
-    https://setuptools.readthedocs.io/en/latest/history.html#id235
-    """
-    return parse_version(setuptools_version) >= parse_version('18.5')
-
-install_requires = [
-    'w3lib>=1.19.0',
-    'lxml',
-    'six>=1.6.0',
-    'cssselect>=0.9',
-    'jmespath',
-]
-extras_require = {}
-
-if not has_environment_marker_platform_impl_support():
-    if sys.version_info[0:2] < (3, 0):
-        install_requires.append("functools32")
-else:
-    extras_require[":python_version<'3.0'"] = ["functools32"]
-=======
 with open("NEWS", encoding="utf-8") as history_file:
     history = history_file.read().replace(".. :changelog:", "")
->>>>>>> f5f73d34
 
 setup(
     name="parsel",
@@ -58,6 +26,7 @@
     include_package_data=True,
     install_requires=[
         "cssselect>=0.9",
+        "jmespath",
         "lxml",
         "w3lib>=1.19.0",
     ],
