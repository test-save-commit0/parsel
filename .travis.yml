--- conflicted
+++ resolved
@@ -7,11 +7,9 @@
 matrix:
   include:
     - python: 3.8
-<<<<<<< HEAD
       env: TOXENV=security
-=======
+    - python: 3.8
       env: TOXENV=flake8
->>>>>>> 58d07f96
     - python: 2.7
       env: TOXENV=py27
     - python: pypy
